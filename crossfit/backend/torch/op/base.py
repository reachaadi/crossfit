# Copyright 2023 NVIDIA CORPORATION
#
# Licensed under the Apache License, Version 2.0 (the "License");
# you may not use this file except in compliance with the License.
# You may obtain a copy of the License at
#
#      http://www.apache.org/licenses/LICENSE-2.0
#
# Unless required by applicable law or agreed to in writing, software
# distributed under the License is distributed on an "AS IS" BASIS,
# WITHOUT WARRANTIES OR CONDITIONS OF ANY KIND, either express or implied.
# See the License for the specific language governing permissions and
# limitations under the License.

from typing import Optional

import cudf
import cupy as cp
import torch

from crossfit.backend.cudf.series import (
    create_list_series_from_1d_or_2d_ar,
    create_nested_list_series_from_3d_ar,
)
from crossfit.backend.torch.loader import DEFAULT_BATCH_SIZE, InMemoryLoader, SortedSeqLoader
from crossfit.backend.torch.model import Model
from crossfit.op.base import Op
from crossfit.utils.torch_utils import cleanup_torch_cache, concat_and_pad_tensors


class Predictor(Op):
    def __init__(
        self,
        model: Model,
        pre=None,
        post=None,
        cols=False,
        keep_cols=None,
        batch_size: int = DEFAULT_BATCH_SIZE,
        max_mem: str = "16GB",
        sorted_data_loader: bool = True,
        model_output_col: Optional[str] = None,
        pred_output_col: str = "preds",
    ):
        super().__init__(pre=pre, cols=cols, keep_cols=keep_cols)
        self.model = model
        self.post = post
        self.batch_size = batch_size
        self.max_mem = max_mem
        self.max_mem_gb = int(self.max_mem.split("GB")[0]) / 2.5
        self.sorted_data_loader = sorted_data_loader
        self.model_output_col = model_output_col
        self.pred_output_col = pred_output_col

    @torch.no_grad()
    def call(self, data, partition_info=None):
<<<<<<< HEAD
        # Get the current CUDA device
        current_device = torch.cuda.current_device()

        # Print CUDA memory at the beginning of the method
        print(f"CUDA memory at start (device {current_device}):")
        print(torch.cuda.memory_summary(device=current_device))

=======
>>>>>>> 9e52a904
        index = data.index.copy()
        if self.sorted_data_loader:
            loader = SortedSeqLoader(
                data[["input_ids", "attention_mask"]],
                self.model,
                progress_bar=self.create_progress_bar(len(data), partition_info),
                initial_batch_size=self.batch_size,
            )
        else:
            loader = InMemoryLoader(
                data[["input_ids", "attention_mask"]],
                batch_size=self.batch_size,
                padding_side=self.model.load_tokenizer().padding_side,
                progress_bar=self.create_progress_bar(len(data), partition_info),
                max_seq_len=self.model.max_seq_length(),
            )
        del data
        all_outputs_ls = []
        for output in loader.map(self.model.get_model(self.get_worker())):
            if isinstance(output, dict):
                if self.model_output_col not in output:
                    raise ValueError(f"Column '{self.model_output_col}' not found in model output.")
                output = output[self.model_output_col]

            if self.post is not None:
                output = self.post(output)

            all_outputs_ls.append(output)

        out = cudf.DataFrame(index=index)
        outputs = cp.asarray(
            concat_and_pad_tensors(
                all_outputs_ls, pad_token_id=loader.pad_token_id, padding_side=loader.padding_side
            )
        )
        _index = loader.sort_column(index.values) if self.sorted_data_loader else index
        del all_outputs_ls
        del loader
        cleanup_torch_cache()
        if len(outputs.shape) <= 2:
            out[self.pred_output_col] = create_list_series_from_1d_or_2d_ar(outputs, _index)
        elif len(outputs.shape) == 3:
            out[self.pred_output_col] = create_nested_list_series_from_3d_ar(outputs, _index)
        else:
            raise RuntimeError(f"Unexpected output shape: {output.shape}")
        del outputs, _index
        cleanup_torch_cache()
<<<<<<< HEAD

        # Print CUDA memory at the end of the method
        print(f"CUDA memory at end (device {current_device}):")
        print(torch.cuda.memory_summary(device=current_device))
=======
>>>>>>> 9e52a904
        return out

    def meta(self):
        return {self.pred_output_col: "float32"}<|MERGE_RESOLUTION|>--- conflicted
+++ resolved
@@ -54,16 +54,12 @@
 
     @torch.no_grad()
     def call(self, data, partition_info=None):
-<<<<<<< HEAD
         # Get the current CUDA device
         current_device = torch.cuda.current_device()
-
         # Print CUDA memory at the beginning of the method
         print(f"CUDA memory at start (device {current_device}):")
         print(torch.cuda.memory_summary(device=current_device))
 
-=======
->>>>>>> 9e52a904
         index = data.index.copy()
         if self.sorted_data_loader:
             loader = SortedSeqLoader(
@@ -111,13 +107,10 @@
             raise RuntimeError(f"Unexpected output shape: {output.shape}")
         del outputs, _index
         cleanup_torch_cache()
-<<<<<<< HEAD
 
         # Print CUDA memory at the end of the method
         print(f"CUDA memory at end (device {current_device}):")
         print(torch.cuda.memory_summary(device=current_device))
-=======
->>>>>>> 9e52a904
         return out
 
     def meta(self):
